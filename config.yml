--- conflicted
+++ resolved
@@ -98,18 +98,13 @@
       out_channels: 256
       kernel_size: 3
       heads: 8
-<<<<<<< HEAD
-  linear-in-features: 32768
-=======
   linear_in_features: 32768
->>>>>>> f2b640ec
 
 loss:
   wssim_weight: 1.0
   consistency_weight: 1.0
   smoothness_weight: 1.0
   adversarial_weight: 0.85
-<<<<<<< HEAD
   predictive_error_weight: 1.0
   wssim_alpha: 0.85
   perceptual_start: 5
@@ -117,9 +112,4 @@
   error_loss_config:
     loss_type: l1
     include_smoothness: true
-    smoothness_weight: 1.0
-=======
-  wssim_alpha: 0.85
-  perceptual_start: 5
-  adversarial_loss_type: mse
->>>>>>> f2b640ec
+    smoothness_weight: 1.0