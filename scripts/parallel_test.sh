#!/bin/bash

<<<<<<< HEAD
python parallel_main.py config.yml da-vinci --epochs 2 \
=======
python parallel_main.py config.yml da-vinci \
    --epochs 2 --adversarial \
>>>>>>> f2b640ec
    --training-size 16 --validation-size 16 \
    --save-model-to trained/da-vinci --save-model-every 1 \
    --save-results-to results/da-vinci --evaluate-every 1 \
    --home ../ --number-of-gpus 1 --number-of-nodes 1<|MERGE_RESOLUTION|>--- conflicted
+++ resolved
@@ -1,11 +1,7 @@
 #!/bin/bash
 
-<<<<<<< HEAD
-python parallel_main.py config.yml da-vinci --epochs 2 \
-=======
 python parallel_main.py config.yml da-vinci \
     --epochs 2 --adversarial \
->>>>>>> f2b640ec
     --training-size 16 --validation-size 16 \
     --save-model-to trained/da-vinci --save-model-every 1 \
     --save-results-to results/da-vinci --evaluate-every 1 \
