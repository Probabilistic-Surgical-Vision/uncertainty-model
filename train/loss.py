--- conflicted
+++ resolved
@@ -135,7 +135,6 @@
 
 class AdversarialLoss(nn.Module):
     def __init__(self, loss: str = 'mse') -> None:
-<<<<<<< HEAD
         super().__init__()
 
         self.adversarial = nn.MSELoss() \
@@ -193,21 +192,6 @@
             if self.include_smoothness else 0
 
         return loss + (smoothness_loss * self.smoothness_weight)
-=======
-        super().__init__()
-
-        self.adversarial = nn.MSELoss() \
-            if loss == 'mse' else nn.BCELoss()
-
-    def forward(self, recon_pyramid: ImagePyramid, discriminator: Module,
-                is_fake: bool = True) -> Tensor:
-
-        predictions = discriminator(recon_pyramid)
-        labels = torch.zeros_like(predictions) \
-            if is_fake else torch.ones_like(predictions)
-
-        return self.adversarial(predictions, labels)
->>>>>>> 34c4ea61
 
 
 class ModelLoss(nn.Module):
@@ -231,14 +215,11 @@
 
         self.adversarial = AdversarialLoss(adversarial_loss_type)
         self.perceptual = PerceptualLoss()
-<<<<<<< HEAD
 
         if error_loss_config is None:
             error_loss_config = {}
 
         self.predictive_error = ReprojectionErrorLoss(**error_loss_config)
-=======
->>>>>>> 34c4ea61
         
         self.perceptual_start = perceptual_start
 
@@ -247,11 +228,8 @@
         self.smoothness_weight = smoothness_weight
         self.adversarial_weight = adversarial_weight
         self.perceptual_weight = perceptual_weight
-<<<<<<< HEAD
 
         self.predictive_error_weight = predictive_error_weight
-=======
->>>>>>> 34c4ea61
 
     def forward(self, image_pyramid: ImagePyramid,
                 disparities: Tuple[Tensor, ...],
@@ -263,11 +241,8 @@
         smoothness_loss = 0
         adversarial_loss = 0
         perceptual_loss = 0
-<<<<<<< HEAD
 
         error_loss = 0
-=======
->>>>>>> 34c4ea61
 
         scales = zip(image_pyramid, disparities, recon_pyramid)
 
@@ -281,12 +256,7 @@
             error_loss += self.predictive_error(uncertainty, recon_images)
 
         if discriminator is not None:
-<<<<<<< HEAD
-            adversarial_loss += self.adversarial(image_pyramid, recon_pyramid,
-                                                 discriminator)
-=======
             adversarial_loss += self.adversarial(recon_pyramid, discriminator)
->>>>>>> 34c4ea61
             
             if epoch is not None and epoch >= self.perceptual_start:
                 perceptual_loss += self.perceptual(image_pyramid,
@@ -298,9 +268,5 @@
             + (consistency_loss * self.consistency_weight) \
             + (smoothness_loss * self.smoothness_weight) \
             + (adversarial_loss * self.adversarial_weight) \
-<<<<<<< HEAD
             + (perceptual_loss * self.perceptual_weight) \
-            + (error_loss * self.predictive_error_weight)
-=======
-            + (perceptual_loss * self.perceptual_weight)
->>>>>>> 34c4ea61
+            + (error_loss * self.predictive_error_weight)