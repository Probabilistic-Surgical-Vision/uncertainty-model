import argparse
import os

from datetime import datetime

import torch
from torch.nn import BCELoss
from torch.utils.data import DataLoader
from torchvision import transforms

import yaml
import json

from loaders import DaVinciDataset, CityScapesDataset
from model import RandomlyConnectedModel, RandomDiscriminator

import train
from train import train_model
from train.loss import ModelLoss


parser = argparse.ArgumentParser()

parser.add_argument('config', type=str,
                    help='The config file path to build the model from.')
parser.add_argument('dataset', choices=['da-vinci', 'cityscapes'],
                    help='The dataset to use for training (must be'
                    'either "da-vinci" or "cityscapes").')
parser.add_argument('--epochs', '-e', default=200, type=int,
                    help='The number of epochs to train the model for.')
parser.add_argument('--learning-rate', '-lr', default=1e-4, type=float,
                    help='The initial learning rate for training.')
parser.add_argument('--batch-size', '-b', default=8, type=int,
                    help='The batch size to train/evaluate the model with.')
parser.add_argument('--adversarial', action='store_true', default=False,
                    help='Train the model with a discriminator.')
parser.add_argument('--training-size', default=None, nargs='?', type=int,
                    help='The number of samples to train with.')
parser.add_argument('--validation-size', default=None, nargs='?', type=int,
                    help='The number of samples to evaluate with.')
parser.add_argument('--workers', '-w', default=8, type=int,
                    help='The number of workers to use for the dataloader.')
parser.add_argument('--save-model-to', default=None, type=str,
                    help='The path to save models to.')
parser.add_argument('--save-results-to', default=None, type=str,
                    help='The path to save results and images to.')
parser.add_argument('--save-model-every', default=10, type=int,
                    help='The number of epochs between saving the model.')
parser.add_argument('--evaluate-every', default=10, type=int,
                    help='The number of epochs between evaluations.')
parser.add_argument('--no-pbar', action='store_true', default=False,
                    help='Prevent program from printing the progress bar.')
parser.add_argument('--no-cuda', action='store_true', default=False,
                    help='Prevent program from training model using cuda.')
parser.add_argument('--no-augment', action='store_true', default=False,
                    help='Prevent program from augmenting training images.')
parser.add_argument('--home', default=os.environ['HOME'], type=str,
                    help='Override the home directory (to find datasets).')


def main(args: argparse.Namespace):
    print("Arguments passed:")
    for key, value in vars(args).items():
        print(f'\t- {key}: {value}')

    val_label = 'test' if args.dataset == 'da-vinci' else 'val'
    dataset_path = os.path.join(args.home, 'datasets', args.dataset)
    dataset_class = DaVinciDataset if args.dataset == 'da-vinci' \
        else CityScapesDataset

    device = torch.device('cuda') if torch.cuda.is_available() \
        and not args.no_cuda else torch.device('cpu')

    with open(args.config) as f:
        config = yaml.load(f, Loader=yaml.Loader)

    augment_transform = transforms.Compose([
        train.transforms.ResizeImage((256, 512)),
        train.transforms.RandomFlip(0.5),
        train.transforms.ToTensor(),
        train.transforms.RandomAugment(0.5, gamma=(0.8, 1.2),
                                       brightness=(0.5, 2.0),
                                       colour=(0.8, 1.2))])

    no_augment_transform = transforms.Compose([
        train.transforms.ResizeImage((256, 512)),
        train.transforms.ToTensor()])

    train_transform = no_augment_transform \
        if args.no_augment else augment_transform

    train_dataset = dataset_class(dataset_path, 'train',
                                  train_transform, args.training_size)
    val_dataset = dataset_class(dataset_path, val_label,
                                no_augment_transform, args.validation_size)

    print(f'Dataset size:'
          f'\n\tTrain: {len(train_dataset):,} images.'
          f'\n\tTest: {len(val_dataset):,} images.')

    train_loader = DataLoader(train_dataset, batch_size=args.batch_size,
                              shuffle=True, num_workers=args.workers)
    val_loader = DataLoader(val_dataset, batch_size=args.batch_size,
                            shuffle=False, num_workers=args.workers)

<<<<<<< HEAD
    model = RandomlyConnectedModel(config['model']).to(device)
=======
    model = RandomlyConnectedModel(**config['model']).to(device)
>>>>>>> f2b640ec
    loss_function = ModelLoss(**config['loss']).to(device)

    model_parameters = sum(p.numel() for p in model.parameters())
    print(f'Model has {model_parameters:,} learnable parameters.'
          f'\n\tUsing CUDA? {next(model.parameters()).is_cuda}')

    if args.adversarial:
<<<<<<< HEAD
        disc = RandomDiscriminator(config['discriminator']).to(device)
=======
        disc = RandomDiscriminator(**config['discriminator']).to(device)
>>>>>>> f2b640ec
        disc_loss_function = BCELoss().to(device)

        disc_parameters = sum(p.numel() for p in disc.parameters())
        print(f'Discriminator has {disc_parameters:,} learnable parameters.'
              f'\n\tUsing CUDA? {next(disc.parameters()).is_cuda}')

    else:
        disc = None
        disc_loss_function = None

    date = datetime.now().strftime('%Y%m%d%H%M%S')
    folder = f'model_{date}'

    if args.save_model_to is not None:
        model_directory = os.path.join(args.save_model_to, folder)
        os.makedirs(model_directory, exist_ok=True)
    else:
        model_directory = None
    
    if args.save_results_to is not None:
        results_directory = os.path.join(args.save_results_to, folder)
        os.makedirs(results_directory, exist_ok=True)
    else:
        results_directory = None

    loss = train_model(model, train_loader, loss_function, args.epochs,
                       args.learning_rate, disc, disc_loss_function,
                       val_loader=val_loader, save_model_to=model_directory,
                       save_evaluation_to=results_directory,
                       save_every=args.save_model_every,
                       evaluate_every=args.evaluate_every,
                       device=device, no_pbar=args.no_pbar)

    training_losses, validation_losses = loss

    if results_directory is not None:
        losses_filepath = os.path.join(results_directory, 'results.json')

        model_train_losses, disc_train_losses = zip(*training_losses)
        disc_train_losses = disc_train_losses if args.adversarial else None

        results_dict = {
            'arguments': vars(args),
            'config': config,
            'losses': {
                'training': {
                    'model': model_train_losses,
                    'discriminator': disc_train_losses
                }
            }
        }

        if len(validation_losses) > 0:
            model_val_losses, disc_val_losses = zip(*validation_losses)
            disc_val_losses = disc_val_losses if args.adversarial else None

            results_dict['losses'].update({
                'validation': {
                    'model': model_val_losses,
                    'discriminator': disc_val_losses
                }
            })

        print(f'Saving args and losses to:\n\t{losses_filepath}')
        with open(losses_filepath, 'w') as f:
            json.dump(results_dict, f, indent=4)


if __name__ == '__main__':
    args = parser.parse_args()
    main(args)<|MERGE_RESOLUTION|>--- conflicted
+++ resolved
@@ -103,11 +103,7 @@
     val_loader = DataLoader(val_dataset, batch_size=args.batch_size,
                             shuffle=False, num_workers=args.workers)
 
-<<<<<<< HEAD
-    model = RandomlyConnectedModel(config['model']).to(device)
-=======
     model = RandomlyConnectedModel(**config['model']).to(device)
->>>>>>> f2b640ec
     loss_function = ModelLoss(**config['loss']).to(device)
 
     model_parameters = sum(p.numel() for p in model.parameters())
@@ -115,11 +111,7 @@
           f'\n\tUsing CUDA? {next(model.parameters()).is_cuda}')
 
     if args.adversarial:
-<<<<<<< HEAD
-        disc = RandomDiscriminator(config['discriminator']).to(device)
-=======
         disc = RandomDiscriminator(**config['discriminator']).to(device)
->>>>>>> f2b640ec
         disc_loss_function = BCELoss().to(device)
 
         disc_parameters = sum(p.numel() for p in disc.parameters())
