<<<<<<< HEAD
find . -not \( -path "./venv*" -or -path "./.git*" -or -path "./.ipynb_checkpoints*" \
    -or -name ".DS_Store" -or -path "./trained*" -or -path "*__pycache__*" -or -path "./results*" \) \
    | zip -@ model-package
=======
find . -not \( -name ".DS_Store" \
               -or -path "./.git*" \
               -or -path "./.ipynb_checkpoints*" \
               -or -path "*__pycache__*" \
               -or -path "./venv*" \
               -or -path "./trained*" \
               -or -path "./results*" \) | zip -@ model-package
>>>>>>> 32aefe4b
<|MERGE_RESOLUTION|>--- conflicted
+++ resolved
@@ -1,13 +1,7 @@
-<<<<<<< HEAD
-find . -not \( -path "./venv*" -or -path "./.git*" -or -path "./.ipynb_checkpoints*" \
-    -or -name ".DS_Store" -or -path "./trained*" -or -path "*__pycache__*" -or -path "./results*" \) \
-    | zip -@ model-package
-=======
 find . -not \( -name ".DS_Store" \
                -or -path "./.git*" \
                -or -path "./.ipynb_checkpoints*" \
                -or -path "*__pycache__*" \
                -or -path "./venv*" \
                -or -path "./trained*" \
-               -or -path "./results*" \) | zip -@ model-package
->>>>>>> 32aefe4b
+               -or -path "./results*" \) | zip -@ model-package