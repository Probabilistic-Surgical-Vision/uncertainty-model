--- conflicted
+++ resolved
@@ -1,8 +1,4 @@
-<<<<<<< HEAD
-find . -not \(
-=======
 find . -not \( \
->>>>>>> 1c4787ad
     -name ".DS_Store" \
     -or -path "./.git*" \
     -or -path "./.ipynb_checkpoints*" \
