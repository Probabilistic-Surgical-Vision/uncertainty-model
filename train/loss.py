<<<<<<< HEAD
from typing import List, Optional, Tuple
=======
from typing import Optional
>>>>>>> 0b031241

import torch
import torch.nn as nn
import torch.nn.functional as F
from torch import Tensor
from torch.nn import Module

from .utils import ImagePyramid

from . import utils as u


<<<<<<< HEAD
class WeightedSSIMError(nn.Module):
=======
class WeightedSSIMLoss(nn.Module):
    """Calculate the SSIM/L1 loss between two images.

    Args:
        alpha (float, optional): The weight of the SSIM Loss in the overall
            metric (note that L1 weight is equal to 1 - alpha).
            Defaults to 0.85.
        k1 (float, optional): The first SSIM factor. Defaults to 0.01.
        k2 (float, optional): The second SSIM factor. Defaults to 0.03.
    """
>>>>>>> 0b031241
    def __init__(self, alpha: float = 0.85, k1: float = 0.01,
                 k2: float = 0.03) -> None:

        super().__init__()

        self.alpha = alpha
        self.k1 = k1 ** 2
        self.k2 = k2 ** 2

        self.pool = nn.AvgPool2d(kernel_size=3, stride=1)

        self.__previous_image_error = None

    @property
    def previous_image_error(self) -> Tensor:
        return self.__previous_image_error

    def ssim(self, x: Tensor, y: Tensor) -> Tensor:
        """Calculate the per-pixel SSIM between two images.

        Note:
            Both images are average-pooled and therefore smaller.

        Args:
            x (Tensor): The first image to compare.
            y (Tensor): The second image to compare.

        Returns:
            Tensor: The SSIM image (reduced in size by pooling).
        """
        luminance_x = self.pool(x)
        luminance_y = self.pool(y)

        luminance_xx = luminance_x * luminance_x
        luminance_yy = luminance_y * luminance_y
        luminance_xy = luminance_x * luminance_y

        contrast_x = self.pool(x * x) - luminance_xx
        contrast_y = self.pool(y * y) - luminance_yy

        contrast_xy = self.pool(x * y) - luminance_xy

        numerator = ((2 * luminance_xy) + self.k1) \
            * ((2 * contrast_xy) + self.k2)

        denominator = (luminance_xx + luminance_yy + self.k1) \
            * (contrast_x + contrast_y + self.k2)

        return numerator / denominator

    def dssim(self, x: Tensor, y: Tensor) -> Tensor:
        """Calculate the Structural Dissimilarity (DSSIM) between two images.

        Note:
            Both images are average-pooled and therefore smaller.

        Args:
            x (Tensor): The first image to compare.
            y (Tensor): The second image to compare.

        Returns:
            Tensor: The per-pixel DSSIM image (reduced in size by pooling).
        """
        dissimilarity = (1 - self.ssim(x, y)) / 2
        return torch.clamp(dissimilarity, 0, 1)

<<<<<<< HEAD
    def l1_error(self, x: Tensor, y: Tensor) -> Tensor:
        return (x - y).abs()

    def image_error(self, images: Tensor, recon: Tensor) -> Tensor:
        _, _, height, width = images.size()

        left_l1_error = self.l1_error(images[:, 0:3], recon[:, 0:3])
        right_l1_error = self.l1_error(images[:, 3:6], recon[:, 3:6])

        left_ssim_error = self.dssim(images[:, 0:3], recon[:, 0:3])
        right_ssim_error = self.dssim(images[:, 3:6], recon[:, 3:6])
=======
    def forward(self, images: Tensor, recon: Tensor) -> Tensor:
        """Calculate the weighted SSIM loss.

        This is given by:
            loss = (alpha * DSSIM) + ((1 - alpha) * L1)

        Args:
            x (Tensor): The first image to compare.
            y (Tensor): The second image to compare.

        Returns:
            Tensor: The WSSIM loss as a single float.
        """
        left_l1_loss = u.l1_loss(images[:, 0:3], recon[:, 0:3])
        right_l1_loss = u.l1_loss(images[:, 3:6], recon[:, 3:6])
>>>>>>> 0b031241

        l1_error = torch.cat((left_l1_error, right_l1_error), dim=1)
        ssim_error = torch.cat((left_ssim_error, right_ssim_error), dim=1)

        ssim_error = F.interpolate(ssim_error, size=(height, width),
                                   mode='bilinear', align_corners=True)

        return (self.alpha * ssim_error) + ((1 - self.alpha) * l1_error)

    def forward(self, images: Tensor, recon: Tensor) -> Tensor:
        error = self.image_error(images, recon)
        left_error, right_error = torch.split(error, [3, 3], dim=1)

        self.__previous_image_error = error

        return torch.mean(left_error + right_error)


class ConsistencyLoss(nn.Module):
    """Calculate the consistency loss between two disparity images.

    This is achieved by reconstructing each view of the disparity from the
    opposite image. By comparing the original disparity with the original
    image, the model learns to output similar disparity maps in both views.

    Based off:
        https://arxiv.org/abs/1609.03677
    """
    def __init__(self) -> None:
        super().__init__()

    def forward(self, disp: Tensor) -> Tensor:
        """Calculate the consistency loss of the disparity prediction.

        Args:
            disp (Tensor): The stereo disparity prediction.

        Returns:
            Tensor: The consistency loss as a single float.
        """
        left_lr_disp = u.reconstruct_left_image(disp[:, 0:1], disp[:, 1:2])
        right_lr_disp = u.reconstruct_right_image(disp[:, 1:2], disp[:, 0:1])

        left_con_loss = u.l1_loss(disp[:, 0:1], left_lr_disp)
        right_con_loss = u.l1_loss(disp[:, 1:2], right_lr_disp)

        return torch.sum(left_con_loss + right_con_loss)


class SmoothnessLoss(nn.Module):
    """Calculate the smoothness loss from disparity.

    This loss function penalises the model for predicting noisy or jumpy
    disparity maps unnecessarily. Regions in the original image with little
    change in RGB are weighted higher, and multiplied by the gradient in
    disparity.

    Therefore, the loss function only penalises jagged disparity when there
    is no indication of a line or edge in the original image.

    Based off:
        https://arxiv.org/abs/1609.03677
    """
    def __init__(self) -> None:
        super().__init__()

    def gradient_x(self, x: Tensor) -> Tensor:
        """Calculate the image gradient along x."""
        # Pad input to keep output size consistent
        x = F.pad(x, (0, 1, 0, 0), mode='replicate')
        return x[:, :, :, :-1] - x[:, :, :, 1:]

    def gradient_y(self, x: Tensor) -> Tensor:
        """Calculate the image gradient along y."""
        # Pad input to keep output size consistent
        x = F.pad(x, (0, 0, 0, 1), mode='replicate')
        return x[:, :, :-1, :] - x[:, :, 1:, :]

    def smoothness_weights(self, image_gradient: Tensor) -> Tensor:
        """Evaluate the weightings according the original image gradient."""
        return torch.exp(-image_gradient.abs().mean(dim=1, keepdim=True))

<<<<<<< HEAD
    def loss(self, disparity: Tensor, image: Tensor) -> Tensor:
=======
    def smoothness_loss(self, disparity: Tensor, image: Tensor) -> Tensor:
        """Calculate the smoothness loss between an image and the disparity.

        Args:
            disparity (Tensor): The (single-channel) disparity of the image.
            image (Tensor): The original image used to predict disparity.

        Returns:
            Tensor: The per-pixel smoothness loss of the disparity image.
        """
>>>>>>> 0b031241
        disp_grad_x = self.gradient_x(disparity)
        disp_grad_y = self.gradient_y(disparity)

        image_grad_x = self.gradient_x(image)
        image_grad_y = self.gradient_y(image)

        weights_x = self.smoothness_weights(image_grad_x)
        weights_y = self.smoothness_weights(image_grad_y)

        smoothness_x = disp_grad_x * weights_x
        smoothness_y = disp_grad_y * weights_y

        return smoothness_x.abs() + smoothness_y.abs()

    def forward(self, disp: Tensor, images: Tensor) -> Tensor:
<<<<<<< HEAD
        smooth_left_loss = self.loss(disp[:, 0:1], images[:, 0:3])
        smooth_right_loss = self.loss(disp[:, 1:2], images[:, 3:6])
=======
        """Calculate the smoothness loss between the images and disparities.

        Args:
            disp (Tensor): The stereo disparity prediction.
            images (Tensor): The original stereo images.

        Returns:
            Tensor: The smoothness loss as a single float.
        """
        smooth_left_loss = self.smoothness_loss(disp[:, 0:1], images[:, 0:3])
        smooth_right_loss = self.smoothness_loss(disp[:, 1:2], images[:, 3:6])
>>>>>>> 0b031241

        return torch.mean(smooth_left_loss + smooth_right_loss)


class PerceptualLoss(nn.Module):
    """Calculate the discriminator feature reconstruction loss.

    This loss compares the reconstructed and original images by calculating
    the L1 Loss between their respective feature maps at each encoder stage
    of the discriminator.

    Based off:
        https://tinyurl.com/23jb9tnz
    """
    def __init__(self) -> None:
        super().__init__()

    def forward(self, image_pyramid: ImagePyramid,
                recon_pyramid: ImagePyramid, disc: Module) -> Tensor:
        """Calculate the perceptual loss of the reconstructed images.

        Args:
            image_pyramid (ImagePyramid): The original stereo images.
            recon_pyramid (ImagePyramid): The reconstructed stereo images.
            disc (Module): The discriminator model to use.

        Returns:
            Tensor: The total perceptual loss as a single float.
        """
        perceptual_loss = 0

        image_maps = disc.features(image_pyramid)
        recon_maps = disc.features(recon_pyramid)

        for image_map, recon_map in zip(image_maps, recon_maps):
            perceptual_loss += u.l1_loss(image_map, recon_map)

        return perceptual_loss


class GeneratorLoss(nn.Module):
    """Calculate the loss from failing to create realistic looking images.

    The Generator needs to learn to convince the Discriminator that its
    reconstructed images are real.

    Therefore, the ground truth values must all be one. The model is then
    trained on either binary cross-entropy or mean-squared error.
    """
    def __init__(self, loss: str = 'mse') -> None:
        super().__init__()

        self.adversarial = nn.MSELoss() \
            if loss == 'mse' else nn.BCELoss()

    def forward(self, recon_pyramid: ImagePyramid,
                discriminator: Module) -> Tensor:
        """Calculate the generator loss from the reconstructed images.

        Args:
            recon_pyramid (ImagePyramid): The reconstructed stereo images.
            discriminator (Module): The discriminator.

        Returns:
            Tensor: The generator loss as a single float.
        """
        predictions = discriminator(recon_pyramid)
        labels = torch.ones_like(predictions)

        return self.adversarial(predictions, labels)


<<<<<<< HEAD
class ReprojectionErrorLoss(nn.Module):
    def __init__(self, loss_type: str = 'l1',
                 smoothness_weight: float = 1.0,
                 consistency_weight: float = 1.0,
                 pooling: bool = False) -> None:

        super().__init__()

        if loss_type not in ('l1', 'bayesian', 'log_bayesian'):
            raise ValueError('Loss must be either "l1", "bayesian" '
                             'or "log_bayesian".')

        self.loss_type = loss_type

        if loss_type == 'l1':
            self.loss_function = self.l1
        elif loss_type == 'bayesian':
            self.loss_function = self.bayesian
        else:
            self.loss_function = self.log_bayesian

        self.smoothness_weight = smoothness_weight
        self.consistency_weight = consistency_weight

        self.smoothness = SmoothnessLoss() \
            if smoothness_weight > 0 else None

        self.consistency = ConsistencyLoss() \
            if consistency_weight > 0 else None

        self.pool = nn.AvgPool2d(kernel_size=3, stride=1) \
            if pooling else nn.Identity()

    def bayesian(self, predicted: Tensor, truth: Tensor) -> Tensor:
        return torch.mean((truth / predicted) + torch.log(predicted))

    def log_bayesian(self, predicted: Tensor, truth: Tensor) -> Tensor:
        return torch.mean((truth / torch.exp(-predicted)) + predicted) / 2

    def l1(self, predicted: Tensor, truth: Tensor) -> Tensor:
        return u.l1_loss(predicted, truth)

    def forward(self, predicted: Tensor, truth: Tensor) -> Tensor:
        left, right = torch.split(truth.detach().clone(), [3, 3], dim=1)
        left, right = left.mean(1, keepdim=True), right.mean(1, keepdim=True)

        # We flip left and right since the right reprojection error
        # is given by the left disparity and vice-versa
        truth = torch.cat((right, left), dim=1)

        predicted = self.pool(predicted)
        truth = self.pool(truth)

        loss = self.loss_function(predicted, truth)

        smoothness_loss = self.smoothness(predicted, truth) \
            if self.smoothness_weight > 0 else 0
        consistency_loss = self.consistency(predicted) \
            if self.consistency_weight > 0 else 0

        return loss + (smoothness_loss * self.smoothness_weight) \
            + (consistency_loss * self.consistency_weight)


class TukraUncertaintyLoss(nn.Module):
=======
class TukraLoss(nn.Module):
    """Calculate the total loss of the model.

    For each scale of the pyramid, the loss is calculated for:
    - Reconstruction.
    - Smoothness.
    - Consistency.

    If adversarial, these are also calculated:
    - Generator Loss.
    - Discriminator Feature Reconstruction.

    Code adapted from:
        https://tinyurl.com/23jb9tnz

    Args:
        wssim_weight (float, optional): The weight of the reprojection loss.
            Defaults to 1.0.
        consistency_weight (float, optional): The weight of the consistency
            loss. Defaults to 1.0.
        smoothness_weight (float, optional): The weight of the smooothness
            loss. Defaults to 1.0.
        adversarial_weight (float, optional): The weight of the generator
            loss. Defaults to 0.85.
        perceptual_weight (float, optional): The weight of the discriminator
            feature reconstruction loss. Defaults to 0.05.
        wssim_alpha (float, optional): The weight of SSIM to L1 Loss within
            the reprojection loss. Defaults to 0.85.
        perceptual_start (int, optional): The epoch number to begin
            calculating the discriminator feature reconstruction loss.
            Defaults to 5.
        adversarial_loss_type (str, optional): The type of loss function to
            use for the generator loss. Defaults to 'mse'.
    """
>>>>>>> 0b031241
    def __init__(self, wssim_weight: float = 1.0,
                 consistency_weight: float = 1.0,
                 smoothness_weight: float = 1.0,
                 adversarial_weight: float = 0.85,
                 predictive_error_weight: float = 1.0,
                 perceptual_weight: float = 0.05,
                 wssim_alpha: float = 0.85,
                 perceptual_start: int = 5,
                 adversarial_loss_type: str = 'mse',
                 error_loss_config: Optional[dict] = None) -> None:

        super().__init__()

        self.wssim = WeightedSSIMError(wssim_alpha)

        self.consistency = ConsistencyLoss()
        self.smoothness = SmoothnessLoss()

        self.adversarial = GeneratorLoss(adversarial_loss_type)
        self.perceptual = PerceptualLoss()

        if error_loss_config is None:
            error_loss_config = {}

        self.predictive_error = ReprojectionErrorLoss(**error_loss_config)

        self.perceptual_start = perceptual_start

        self.wssim_weight = wssim_weight
        self.consistency_weight = consistency_weight
        self.smoothness_weight = smoothness_weight
        self.adversarial_weight = adversarial_weight
        self.perceptual_weight = perceptual_weight

<<<<<<< HEAD
        self.predictive_error_weight = predictive_error_weight

        self.__reprojection_errors = []

    @property
    def reprojection_errors(self) -> List[Tensor]:
        return self.__reprojection_errors

    def forward(self, image_pyramid: ImagePyramid,
                disparities: Tuple[Tensor, ...],
                recon_pyramid: ImagePyramid, epoch: Optional[int] = None,
                discriminator: Optional[Module] = None) -> Tensor:

        self.__reprojection_errors = []

=======
    def forward(self, image_pyramid: ImagePyramid, disparities: ImagePyramid,
                recon_pyramid: ImagePyramid, epoch: Optional[int] = None,
                discriminator: Optional[Module] = None) -> Tensor:
        """Calculate the total loss of the model.

        Args:
            image_pyramid (ImagePyramid): The original stereo images.
            disparities (ImagePyramid): The model disparity predictions
            recon_pyramid (ImagePyramid): The reconstructed stereo images.
            epoch (Optional[int], optional): The training epoch (for
                perceptual start). Defaults to None.
            discriminator (Optional[Module], optional): The discriminator (if
                applicable). Defaults to None.

        Returns:
            Tensor: The total loss as a single float.
        """
>>>>>>> 0b031241
        reprojection_loss = 0
        consistency_loss = 0
        smoothness_loss = 0
        adversarial_loss = 0
        perceptual_loss = 0

        error_loss = 0

        scales = zip(image_pyramid, disparities, recon_pyramid)

        for i, (images, disparity, recon_images) in enumerate(scales):
            disparity, uncertainty = torch.split(disparity, [2, 2], dim=1)

            reprojection_loss += self.wssim(images, recon_images)
            consistency_loss += self.consistency(disparity)
            smoothness_loss += self.smoothness(disparity, images) / (2 ** i)

            reprojection_err = self.wssim.previous_image_error
            self.reprojection_errors.append(reprojection_err)

            error_loss += self.predictive_error(uncertainty, reprojection_err)

        if discriminator is not None:
            adversarial_loss += self.adversarial(recon_pyramid, discriminator)

            if epoch is not None and epoch >= self.perceptual_start:
                perceptual_loss += self.perceptual(image_pyramid,
                                                   recon_pyramid,
                                                   discriminator)

        total_disparity_loss = reprojection_loss * self.wssim_weight \
            + (consistency_loss * self.consistency_weight) \
            + (smoothness_loss * self.smoothness_weight) \
            + (adversarial_loss * self.adversarial_weight) \
            + (perceptual_loss * self.perceptual_weight) \

        total_error_loss = (error_loss * self.predictive_error_weight)

        return total_disparity_loss, total_error_loss<|MERGE_RESOLUTION|>--- conflicted
+++ resolved
@@ -1,8 +1,4 @@
-<<<<<<< HEAD
 from typing import List, Optional, Tuple
-=======
-from typing import Optional
->>>>>>> 0b031241
 
 import torch
 import torch.nn as nn
@@ -15,9 +11,6 @@
 from . import utils as u
 
 
-<<<<<<< HEAD
-class WeightedSSIMError(nn.Module):
-=======
 class WeightedSSIMLoss(nn.Module):
     """Calculate the SSIM/L1 loss between two images.
 
@@ -28,7 +21,6 @@
         k1 (float, optional): The first SSIM factor. Defaults to 0.01.
         k2 (float, optional): The second SSIM factor. Defaults to 0.03.
     """
->>>>>>> 0b031241
     def __init__(self, alpha: float = 0.85, k1: float = 0.01,
                  k2: float = 0.03) -> None:
 
@@ -44,6 +36,7 @@
 
     @property
     def previous_image_error(self) -> Tensor:
+        """A temporary variable for the last image error calculated."""
         return self.__previous_image_error
 
     def ssim(self, x: Tensor, y: Tensor) -> Tensor:
@@ -95,11 +88,23 @@
         dissimilarity = (1 - self.ssim(x, y)) / 2
         return torch.clamp(dissimilarity, 0, 1)
 
-<<<<<<< HEAD
     def l1_error(self, x: Tensor, y: Tensor) -> Tensor:
+        """Calculate the per-pixel L1 Loss between two tensors."""
         return (x - y).abs()
 
     def image_error(self, images: Tensor, recon: Tensor) -> Tensor:
+        """Calculate the per-pixel weighted SSIM error.
+
+        This is given by:
+            loss = (alpha * DSSIM) + ((1 - alpha) * L1)
+
+        Args:
+            x (Tensor): The first image to compare.
+            y (Tensor): The second image to compare.
+
+        Returns:
+            Tensor: A stereo image of the WSSIM error.
+        """
         _, _, height, width = images.size()
 
         left_l1_error = self.l1_error(images[:, 0:3], recon[:, 0:3])
@@ -107,7 +112,15 @@
 
         left_ssim_error = self.dssim(images[:, 0:3], recon[:, 0:3])
         right_ssim_error = self.dssim(images[:, 3:6], recon[:, 3:6])
-=======
+
+        l1_error = torch.cat((left_l1_error, right_l1_error), dim=1)
+        ssim_error = torch.cat((left_ssim_error, right_ssim_error), dim=1)
+
+        ssim_error = F.interpolate(ssim_error, size=(height, width),
+                                   mode='bilinear', align_corners=True)
+
+        return (self.alpha * ssim_error) + ((1 - self.alpha) * l1_error)
+
     def forward(self, images: Tensor, recon: Tensor) -> Tensor:
         """Calculate the weighted SSIM loss.
 
@@ -121,19 +134,6 @@
         Returns:
             Tensor: The WSSIM loss as a single float.
         """
-        left_l1_loss = u.l1_loss(images[:, 0:3], recon[:, 0:3])
-        right_l1_loss = u.l1_loss(images[:, 3:6], recon[:, 3:6])
->>>>>>> 0b031241
-
-        l1_error = torch.cat((left_l1_error, right_l1_error), dim=1)
-        ssim_error = torch.cat((left_ssim_error, right_ssim_error), dim=1)
-
-        ssim_error = F.interpolate(ssim_error, size=(height, width),
-                                   mode='bilinear', align_corners=True)
-
-        return (self.alpha * ssim_error) + ((1 - self.alpha) * l1_error)
-
-    def forward(self, images: Tensor, recon: Tensor) -> Tensor:
         error = self.image_error(images, recon)
         left_error, right_error = torch.split(error, [3, 3], dim=1)
 
@@ -155,7 +155,8 @@
     def __init__(self) -> None:
         super().__init__()
 
-    def forward(self, disp: Tensor) -> Tensor:
+    def forward(self, disp: Tensor,
+                images: Optional[Tensor] = None) -> Tensor:
         """Calculate the consistency loss of the disparity prediction.
 
         Args:
@@ -164,11 +165,16 @@
         Returns:
             Tensor: The consistency loss as a single float.
         """
-        left_lr_disp = u.reconstruct_left_image(disp[:, 0:1], disp[:, 1:2])
-        right_lr_disp = u.reconstruct_right_image(disp[:, 1:2], disp[:, 0:1])
-
-        left_con_loss = u.l1_loss(disp[:, 0:1], left_lr_disp)
-        right_con_loss = u.l1_loss(disp[:, 1:2], right_lr_disp)
+        images = disp if images is None else images
+
+        left_disp, right_disp = torch.split(disp, [1, 1], dim=1)
+        left_image, right_image = torch.split(images, [1, 1], dim=1)
+
+        left_lr_disp = u.reconstruct_left_image(left_disp, right_image)
+        right_lr_disp = u.reconstruct_right_image(right_disp, left_image)
+
+        left_con_loss = u.l1_loss(left_disp, left_lr_disp)
+        right_con_loss = u.l1_loss(right_disp, right_lr_disp)
 
         return torch.sum(left_con_loss + right_con_loss)
 
@@ -206,10 +212,7 @@
         """Evaluate the weightings according the original image gradient."""
         return torch.exp(-image_gradient.abs().mean(dim=1, keepdim=True))
 
-<<<<<<< HEAD
-    def loss(self, disparity: Tensor, image: Tensor) -> Tensor:
-=======
-    def smoothness_loss(self, disparity: Tensor, image: Tensor) -> Tensor:
+    def smoothness_error(self, disparity: Tensor, image: Tensor) -> Tensor:
         """Calculate the smoothness loss between an image and the disparity.
 
         Args:
@@ -219,7 +222,6 @@
         Returns:
             Tensor: The per-pixel smoothness loss of the disparity image.
         """
->>>>>>> 0b031241
         disp_grad_x = self.gradient_x(disparity)
         disp_grad_y = self.gradient_y(disparity)
 
@@ -235,10 +237,6 @@
         return smoothness_x.abs() + smoothness_y.abs()
 
     def forward(self, disp: Tensor, images: Tensor) -> Tensor:
-<<<<<<< HEAD
-        smooth_left_loss = self.loss(disp[:, 0:1], images[:, 0:3])
-        smooth_right_loss = self.loss(disp[:, 1:2], images[:, 3:6])
-=======
         """Calculate the smoothness loss between the images and disparities.
 
         Args:
@@ -248,9 +246,11 @@
         Returns:
             Tensor: The smoothness loss as a single float.
         """
-        smooth_left_loss = self.smoothness_loss(disp[:, 0:1], images[:, 0:3])
-        smooth_right_loss = self.smoothness_loss(disp[:, 1:2], images[:, 3:6])
->>>>>>> 0b031241
+        left_disp, right_disp = torch.split(disp, [1, 1], dim=1)
+        left_image, right_image = torch.split(images, [3, 3], dim=1)
+
+        smooth_left_loss = self.smoothness_error(left_disp, left_image)
+        smooth_right_loss = self.smoothness_error(right_disp, right_image)
 
         return torch.mean(smooth_left_loss + smooth_right_loss)
 
@@ -323,8 +323,23 @@
         return self.adversarial(predictions, labels)
 
 
-<<<<<<< HEAD
 class ReprojectionErrorLoss(nn.Module):
+    """Calculate the loss of the uncertainty estimation channels.
+
+    Args:
+        loss_type (str, optional): The loss function to use for direct
+            comparison between the predicted and true reprojection error.
+            This must be either `l1`, `bayesian` or `log_bayesian`.
+            Defaults to 'l1'.
+        smoothness_weight (float, optional): The weight of the smoothness loss
+            of the uncertainty prediction, relative to the direct comparison
+            loss. Defaults to 1.0.
+        consistency_weight (float, optional): The weight of the LR Consistency
+            loss of the uncertainty prediction, relative to the direct
+            comparison loss. Defaults to 1.0.
+        pooling (bool, optional): Apply average pooling to all tensors before
+            evaluating. Defaults to False.
+    """
     def __init__(self, loss_type: str = 'l1',
                  smoothness_weight: float = 1.0,
                  consistency_weight: float = 1.0,
@@ -357,31 +372,43 @@
         self.pool = nn.AvgPool2d(kernel_size=3, stride=1) \
             if pooling else nn.Identity()
 
-    def bayesian(self, predicted: Tensor, truth: Tensor) -> Tensor:
-        return torch.mean((truth / predicted) + torch.log(predicted))
-
-    def log_bayesian(self, predicted: Tensor, truth: Tensor) -> Tensor:
-        return torch.mean((truth / torch.exp(-predicted)) + predicted) / 2
-
-    def l1(self, predicted: Tensor, truth: Tensor) -> Tensor:
-        return u.l1_loss(predicted, truth)
-
-    def forward(self, predicted: Tensor, truth: Tensor) -> Tensor:
-        left, right = torch.split(truth.detach().clone(), [3, 3], dim=1)
+    def bayesian(self, predicted: Tensor, error: Tensor) -> Tensor:
+        """Calculate the loss by maximising log-likelihood, assuming the
+            model is predicting sigma ** 2.
+        """
+        return torch.mean((error / predicted) + torch.log(predicted))
+
+    def log_bayesian(self, predicted: Tensor, error: Tensor) -> Tensor:
+        """Calculate the loss by maximising log-likelihood, assuming the
+            model is predicting log(sigma ** 2).
+        """
+        return torch.mean((error / torch.exp(-predicted)) + predicted) / 2
+
+    def l1(self, predicted: Tensor, error: Tensor) -> Tensor:
+        """Calculate the loss using using the L1 error."""
+        return u.l1_loss(predicted, error)
+
+    def forward(self, predicted: Tensor, image: Tensor, error: Tensor) -> Tensor:
+        error = error.detach().clone()
+
+        left, right = torch.split(error, [3, 3], dim=1)
         left, right = left.mean(1, keepdim=True), right.mean(1, keepdim=True)
-
         # We flip left and right since the right reprojection error
         # is given by the left disparity and vice-versa
-        truth = torch.cat((right, left), dim=1)
+        error = torch.cat((right, left), dim=1)
 
         predicted = self.pool(predicted)
-        truth = self.pool(truth)
-
-        loss = self.loss_function(predicted, truth)
-
-        smoothness_loss = self.smoothness(predicted, truth) \
+
+        disparity, uncertainty = torch.split(predicted, [2, 2], dim=1)
+
+        image = self.pool(image)
+        error = self.pool(error)
+
+        loss = self.loss_function(uncertainty, error)
+
+        smoothness_loss = self.smoothness(uncertainty, image) \
             if self.smoothness_weight > 0 else 0
-        consistency_loss = self.consistency(predicted) \
+        consistency_loss = self.consistency(uncertainty, disparity) \
             if self.consistency_weight > 0 else 0
 
         return loss + (smoothness_loss * self.smoothness_weight) \
@@ -389,42 +416,6 @@
 
 
 class TukraUncertaintyLoss(nn.Module):
-=======
-class TukraLoss(nn.Module):
-    """Calculate the total loss of the model.
-
-    For each scale of the pyramid, the loss is calculated for:
-    - Reconstruction.
-    - Smoothness.
-    - Consistency.
-
-    If adversarial, these are also calculated:
-    - Generator Loss.
-    - Discriminator Feature Reconstruction.
-
-    Code adapted from:
-        https://tinyurl.com/23jb9tnz
-
-    Args:
-        wssim_weight (float, optional): The weight of the reprojection loss.
-            Defaults to 1.0.
-        consistency_weight (float, optional): The weight of the consistency
-            loss. Defaults to 1.0.
-        smoothness_weight (float, optional): The weight of the smooothness
-            loss. Defaults to 1.0.
-        adversarial_weight (float, optional): The weight of the generator
-            loss. Defaults to 0.85.
-        perceptual_weight (float, optional): The weight of the discriminator
-            feature reconstruction loss. Defaults to 0.05.
-        wssim_alpha (float, optional): The weight of SSIM to L1 Loss within
-            the reprojection loss. Defaults to 0.85.
-        perceptual_start (int, optional): The epoch number to begin
-            calculating the discriminator feature reconstruction loss.
-            Defaults to 5.
-        adversarial_loss_type (str, optional): The type of loss function to
-            use for the generator loss. Defaults to 'mse'.
-    """
->>>>>>> 0b031241
     def __init__(self, wssim_weight: float = 1.0,
                  consistency_weight: float = 1.0,
                  smoothness_weight: float = 1.0,
@@ -438,7 +429,7 @@
 
         super().__init__()
 
-        self.wssim = WeightedSSIMError(wssim_alpha)
+        self.wssim = WeightedSSIMLoss(wssim_alpha)
 
         self.consistency = ConsistencyLoss()
         self.smoothness = SmoothnessLoss()
@@ -459,7 +450,6 @@
         self.adversarial_weight = adversarial_weight
         self.perceptual_weight = perceptual_weight
 
-<<<<<<< HEAD
         self.predictive_error_weight = predictive_error_weight
 
         self.__reprojection_errors = []
@@ -469,31 +459,12 @@
         return self.__reprojection_errors
 
     def forward(self, image_pyramid: ImagePyramid,
-                disparities: Tuple[Tensor, ...],
+                predictions: ImagePyramid,
                 recon_pyramid: ImagePyramid, epoch: Optional[int] = None,
                 discriminator: Optional[Module] = None) -> Tensor:
 
         self.__reprojection_errors = []
 
-=======
-    def forward(self, image_pyramid: ImagePyramid, disparities: ImagePyramid,
-                recon_pyramid: ImagePyramid, epoch: Optional[int] = None,
-                discriminator: Optional[Module] = None) -> Tensor:
-        """Calculate the total loss of the model.
-
-        Args:
-            image_pyramid (ImagePyramid): The original stereo images.
-            disparities (ImagePyramid): The model disparity predictions
-            recon_pyramid (ImagePyramid): The reconstructed stereo images.
-            epoch (Optional[int], optional): The training epoch (for
-                perceptual start). Defaults to None.
-            discriminator (Optional[Module], optional): The discriminator (if
-                applicable). Defaults to None.
-
-        Returns:
-            Tensor: The total loss as a single float.
-        """
->>>>>>> 0b031241
         reprojection_loss = 0
         consistency_loss = 0
         smoothness_loss = 0
@@ -502,19 +473,19 @@
 
         error_loss = 0
 
-        scales = zip(image_pyramid, disparities, recon_pyramid)
-
-        for i, (images, disparity, recon_images) in enumerate(scales):
-            disparity, uncertainty = torch.split(disparity, [2, 2], dim=1)
+        scales = zip(image_pyramid, predictions, recon_pyramid)
+
+        for i, (images, prediction, recon_images) in enumerate(scales):
+            disparity, _ = torch.split(prediction, [2, 2], dim=1)
 
             reprojection_loss += self.wssim(images, recon_images)
             consistency_loss += self.consistency(disparity)
             smoothness_loss += self.smoothness(disparity, images) / (2 ** i)
 
-            reprojection_err = self.wssim.previous_image_error
-            self.reprojection_errors.append(reprojection_err)
-
-            error_loss += self.predictive_error(uncertainty, reprojection_err)
+            image_error = self.wssim.previous_image_error
+            self.reprojection_errors.append(image_error)
+
+            error_loss += self.predictive_error(prediction, images, image_error)
 
         if discriminator is not None:
             adversarial_loss += self.adversarial(recon_pyramid, discriminator)
